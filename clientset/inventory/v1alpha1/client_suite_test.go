--- conflicted
+++ resolved
@@ -38,13 +38,7 @@
 func TestAPIs(t *testing.T) {
 	RegisterFailHandler(Fail)
 
-<<<<<<< HEAD
-	RunSpecsWithDefaultAndCustomReporters(t,
-		"Client Suite",
-		[]Reporter{})
-=======
 	RunSpecs(t, "Inventory Clientset Suite")
->>>>>>> 165cadd2
 }
 
 var _ = BeforeSuite(func() {
