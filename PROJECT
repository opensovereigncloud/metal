--- conflicted
+++ resolved
@@ -5,42 +5,6 @@
 projectName: metal-api
 repo: github.com/onmetal/metal-api
 resources:
-<<<<<<< HEAD
-- api:
-    crdVersion: v1
-    namespaced: true
-  controller: true
-  domain: machine.onmetal.de
-  kind: Machine
-  path: github.com/onmetal/metal-api/apis/machine/v1alpha2
-  version: v1alpha2
-- api:
-    crdVersion: v1
-    namespaced: true
-  controller: true
-  group: machine
-  kind: Inventory
-  version: v1alpha1
-- api:
-    crdVersion: v1
-    namespaced: true
-  controller: true
-  group: machine
-  kind: Aggregate
-  version: v1alpha1
-- api:
-    crdVersion: v1
-    namespaced: true
-  controller: true
-  group: machine
-  kind: Size
-  version: v1alpha1
-- controller: true
-  domain: machine.onmetal.de
-  group: machine
-  kind: Ignition
-  version: v1
-=======
   - api:
       crdVersion: v1
       namespaced: true
@@ -96,5 +60,9 @@
     kind: SwitchConfig
     path: github.com/onmetal/metal-api/apis/switch/v1beta1
     version: v1beta1
->>>>>>> c7add8d2
+  - controller: true
+    domain: machine.onmetal.de
+    group: machine
+    kind: Ignition
+    version: v1
 version: "3"