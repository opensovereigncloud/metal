--- conflicted
+++ resolved
@@ -707,8 +707,6 @@
                 - leaf
                 - edge-leaf
                 type: string
-<<<<<<< HEAD
-=======
               routingConfigTemplate:
                 description: RoutingConfigTemplate contains the reference to the ConfigMap
                   object which contains go-template for FRR config. This field reflects
@@ -719,7 +717,6 @@
                       TODO: Add other useful fields. apiVersion, kind, uid?'
                     type: string
                 type: object
->>>>>>> a9d01304
               state:
                 description: State is the current state of corresponding object or
                   process
